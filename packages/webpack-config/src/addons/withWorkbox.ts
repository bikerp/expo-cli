import { ensureDirSync, readFileSync, writeFileSync } from 'fs-extra';
import { join } from 'path';
import {
  GenerateSW,
  GenerateSWOptions,
  InjectManifest,
  InjectManifestOptions,
} from 'workbox-webpack-plugin';

import { ensureSlash } from '@expo/config/paths';
import { AnyConfiguration } from '../types';
import { resolveEntryAsync } from '../utils';
import { getPaths } from '../env';

/**
 * @internal
 */
export type OfflineOptions = {
  projectRoot?: string;
  serviceWorkerPath?: string;
  autoRegister?: boolean;
  dev?: boolean;
  // https://developers.google.com/web/ilt/pwa/introduction-to-service-worker#registration_and_scope
  publicUrl?: string;
  scope?: string;
  // when `true` then `generateSWOptions` is used, otherwise `injectManifestOptions` is used.
  useServiceWorker?: boolean;
  generateSWOptions?: GenerateSWOptions;
  injectManifestOptions?: InjectManifestOptions;
};

const defaultInjectManifestOptions = {
  exclude: [
    /\.LICENSE$/,
    /\.map$/,
    /asset-manifest\.json$/,
    // Exclude all apple touch images because they're cached locally after the PWA is added.
    // /^\bapple.*\.png$/,
  ],
};

const runtimeCache = {
  handler: 'networkFirst',
  urlPattern: /^https?.*/,
  options: {
    cacheName: 'offlineCache',
    expiration: {
      maxEntries: 200,
    },
  },
};

const defaultGenerateSWOptions: GenerateSWOptions = {
  ...defaultInjectManifestOptions,
  clientsClaim: true,
  skipWaiting: true,
  navigateFallbackBlacklist: [
    // Exclude URLs starting with /_, as they're likely an API call
    new RegExp('^/_'),
    // Exclude URLs containing a dot, as they're likely a resource in
    // public/ and not a SPA route
    new RegExp('/[^/]+\\.[^/]+$'),
  ],
  // @ts-ignore: Webpack throws if `NetworkFirst` is not `networkFirst`
  runtimeCaching: [runtimeCache],
};

/**
 * Add offline support to the provided Webpack config.
 *
 * @param webpackConfig Existing Webpack config to modify.
 * @param options configure the service worker.
 * @category addons
 */
export default function withWorkbox(
  webpackConfig: AnyConfiguration,
  options: OfflineOptions = {}
): AnyConfiguration {
<<<<<<< HEAD
  // Do nothing in dev mode
  if (webpackConfig.mode !== 'production') {
    return webpackConfig;
  }

  if (!webpackConfig.plugins) webpackConfig.plugins = [];
=======
  if (!config.plugins) config.plugins = [];
>>>>>>> 6d655960

  const {
    projectRoot,
    autoRegister = true,
    publicUrl = '',
    scope,
    useServiceWorker = true,
    generateSWOptions = {},
    injectManifestOptions = {},
  } = options;

  const locations = getPaths(projectRoot!);
<<<<<<< HEAD

  const customManifestProps = {
    navigateFallback: join(publicUrl, 'index.html'),
  };

  if (useServiceWorker) {
    webpackConfig.plugins.push(
      new GenerateSW({
        ...defaultGenerateSWOptions,
        ...customManifestProps,
        ...generateSWOptions,
      })
    );
  } else {
    const props = {
      ...defaultInjectManifestOptions,
      ...customManifestProps,
      ...injectManifestOptions,
    };

    webpackConfig.plugins.push(
      // @ts-ignore: unused swSrc
      new InjectManifest(props)
    );
  }

  const expoEntry = webpackConfig.entry;
  webpackConfig.entry = async () => {
=======
  
  // Always register general service worker
  const expoEntry = config.entry;
  config.entry = async () => {
>>>>>>> 6d655960
    const entries = await resolveEntryAsync(expoEntry);
    const swPath = join(locations.production.registerServiceWorker);
    if (entries.app && !entries.app.includes(swPath) && autoRegister) {
      let content = readFileSync(require.resolve(locations.template.registerServiceWorker), 'utf8');
      if (content) {
        content = content
          .replace('SW_PUBLIC_URL', publicUrl)
          .replace('SW_PUBLIC_SCOPE', ensureSlash(scope || publicUrl, true));
        ensureDirSync(locations.production.folder);
      } else {
        content = `
        console.warn("failed to load service-worker in @expo/webpack-config -> withWorkbox. This can be due to the environment the project was built in. Please try again with a globally installed instance of expo-cli. If you continue to run into problems open an issue in https://github.com/expo/expo-cli")
        `;
      }
      writeFileSync(swPath, content, 'utf8');

      if (!Array.isArray(entries.app)) {
        entries.app = [entries.app];
      }
      entries.app.unshift(swPath);
    }
    return entries;
  };
  
  // ... but do not register Workbox in development
  if (config.mode !== 'production') {
    return config;
  }

  const customManifestProps = {
    navigateFallback: join(publicUrl, 'index.html'),
  };

  if (useServiceWorker) {
    config.plugins.push(
      new GenerateSW({
        ...defaultGenerateSWOptions,
        ...customManifestProps,
        ...generateSWOptions,
      })
    );
  } else {
    const props = {
      ...defaultInjectManifestOptions,
      ...customManifestProps,
      ...injectManifestOptions,
    };

    config.plugins.push(
      // @ts-ignore: unused swSrc
      new InjectManifest(props)
    );
  }

  return webpackConfig;
}<|MERGE_RESOLUTION|>--- conflicted
+++ resolved
@@ -76,16 +76,7 @@
   webpackConfig: AnyConfiguration,
   options: OfflineOptions = {}
 ): AnyConfiguration {
-<<<<<<< HEAD
-  // Do nothing in dev mode
-  if (webpackConfig.mode !== 'production') {
-    return webpackConfig;
-  }
-
   if (!webpackConfig.plugins) webpackConfig.plugins = [];
-=======
-  if (!config.plugins) config.plugins = [];
->>>>>>> 6d655960
 
   const {
     projectRoot,
@@ -98,7 +89,38 @@
   } = options;
 
   const locations = getPaths(projectRoot!);
-<<<<<<< HEAD
+
+  // Always register general service worker
+  const expoEntry = webpackConfig.entry;
+  webpackConfig.entry = async () => {
+    const entries = await resolveEntryAsync(expoEntry);
+    const swPath = join(locations.production.registerServiceWorker);
+    if (entries.app && !entries.app.includes(swPath) && autoRegister) {
+      let content = readFileSync(require.resolve(locations.template.registerServiceWorker), 'utf8');
+      if (content) {
+        content = content
+          .replace('SW_PUBLIC_URL', publicUrl)
+          .replace('SW_PUBLIC_SCOPE', ensureSlash(scope || publicUrl, true));
+        ensureDirSync(locations.production.folder);
+      } else {
+        content = `
+        console.warn("failed to load service-worker in @expo/webpack-config -> withWorkbox. This can be due to the environment the project was built in. Please try again with a globally installed instance of expo-cli. If you continue to run into problems open an issue in https://github.com/expo/expo-cli")
+        `;
+      }
+      writeFileSync(swPath, content, 'utf8');
+
+      if (!Array.isArray(entries.app)) {
+        entries.app = [entries.app];
+      }
+      entries.app.unshift(swPath);
+    }
+    return entries;
+  };
+
+  // ... but do not register Workbox in development
+  if (webpackConfig.mode !== 'production') {
+    return webpackConfig;
+  }
 
   const customManifestProps = {
     navigateFallback: join(publicUrl, 'index.html'),
@@ -125,67 +147,5 @@
     );
   }
 
-  const expoEntry = webpackConfig.entry;
-  webpackConfig.entry = async () => {
-=======
-  
-  // Always register general service worker
-  const expoEntry = config.entry;
-  config.entry = async () => {
->>>>>>> 6d655960
-    const entries = await resolveEntryAsync(expoEntry);
-    const swPath = join(locations.production.registerServiceWorker);
-    if (entries.app && !entries.app.includes(swPath) && autoRegister) {
-      let content = readFileSync(require.resolve(locations.template.registerServiceWorker), 'utf8');
-      if (content) {
-        content = content
-          .replace('SW_PUBLIC_URL', publicUrl)
-          .replace('SW_PUBLIC_SCOPE', ensureSlash(scope || publicUrl, true));
-        ensureDirSync(locations.production.folder);
-      } else {
-        content = `
-        console.warn("failed to load service-worker in @expo/webpack-config -> withWorkbox. This can be due to the environment the project was built in. Please try again with a globally installed instance of expo-cli. If you continue to run into problems open an issue in https://github.com/expo/expo-cli")
-        `;
-      }
-      writeFileSync(swPath, content, 'utf8');
-
-      if (!Array.isArray(entries.app)) {
-        entries.app = [entries.app];
-      }
-      entries.app.unshift(swPath);
-    }
-    return entries;
-  };
-  
-  // ... but do not register Workbox in development
-  if (config.mode !== 'production') {
-    return config;
-  }
-
-  const customManifestProps = {
-    navigateFallback: join(publicUrl, 'index.html'),
-  };
-
-  if (useServiceWorker) {
-    config.plugins.push(
-      new GenerateSW({
-        ...defaultGenerateSWOptions,
-        ...customManifestProps,
-        ...generateSWOptions,
-      })
-    );
-  } else {
-    const props = {
-      ...defaultInjectManifestOptions,
-      ...customManifestProps,
-      ...injectManifestOptions,
-    };
-
-    config.plugins.push(
-      // @ts-ignore: unused swSrc
-      new InjectManifest(props)
-    );
-  }
-
   return webpackConfig;
 }