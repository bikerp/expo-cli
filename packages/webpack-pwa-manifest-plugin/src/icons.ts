import { ImageFormat, ResizeMode, isAvailableAsync, sharpAsync } from '@expo/image-utils';
import fs from 'fs-extra';
import mime from 'mime';
import fetch from 'node-fetch';
import path from 'path';
import stream from 'stream';
import temporary from 'tempy';
import util from 'util';
import chalk from 'chalk';

import crypto from 'crypto';
import { IconError } from './Errors';
import { AnySize, ImageSize, joinURI, toArray, toSize } from './utils';
import { fromStartupImage } from './validators/Apple';
import { Icon, ManifestIcon, ManifestOptions } from './WebpackPWAManifestPlugin.types';
import { resize as jimpResize } from './ImageComposite';

const supportedMimeTypes = ['image/png', 'image/jpeg', 'image/webp'];

function sanitizeIcon(iconSnippet: Icon & { src?: string; size: any; sizes: any }): Icon {
  if (!iconSnippet.src) {
    throw new IconError('Unknown icon source.');
  }
  const sizes = toArray(iconSnippet.size || iconSnippet.sizes);
  if (!sizes) {
    throw new IconError('Unknown icon sizes.');
  }
  return {
    src: iconSnippet.src,
    resizeMode: iconSnippet.resizeMode,
    sizes,
    media: iconSnippet.media,
    destination: iconSnippet.destination,
    ios: iconSnippet.ios,
    color: iconSnippet.color,
  };
}

interface WebpackAsset {
  output: string;
  url: string;
  source: any;
  size: any;
  ios:
    | boolean
    | {
        valid: any;
        media: any;
        size: string;
        href: string;
      };
  resizeMode: any;
  color: any;
}

async function getBufferWithMimeAsync(
  { src, resizeMode, color }: Icon,
  mimeType: string,
  { width, height }: ImageSize
): Promise<Buffer> {
  let imagePath;
  if (!supportedMimeTypes.includes(mimeType)) {
    imagePath = src;
  } else {
    let localSrc = src;

    // In case the icon is a remote URL we need to download it first
    if (src.startsWith('http')) {
      localSrc = await downloadImage(src);
    }

    const imageData = await resize(localSrc, mimeType, width, height, resizeMode, color!);
    if (imageData instanceof Buffer) {
      return imageData;
    } else {
      imagePath = imageData;
    }
  }
  try {
    return await fs.readFile(imagePath);
  } catch (err) {
    throw new IconError(`It was not possible to read '${src}'.`);
  }
}

async function downloadImage(url: string): Promise<string> {
  const outputPath = temporary.directory();
  const localPath = path.join(outputPath, path.basename(url));

  const response = await fetch(url);
  if (!response.ok) {
    throw new IconError(`It was not possible to download splash screen from '${url}'`);
  }

  // Download to local file
  const streamPipeline = util.promisify(stream.pipeline);
  await streamPipeline(response.body, fs.createWriteStream(localPath));

  return localPath;
}

async function ensureCacheDirectory(projectRoot: string, cacheKey: string): Promise<string> {
  const cacheFolder = path.join(projectRoot, '.expo/web/cache/production/images', cacheKey);
  await fs.ensureDir(cacheFolder);
  return cacheFolder;
}

async function getImageFromCacheAsync(fileName: string, cacheKey: string): Promise<null | Buffer> {
  try {
    return await fs.readFile(path.resolve(cacheKeys[cacheKey], fileName));
  } catch (_) {
    return null;
  }
}

async function cacheImageAsync(fileName: string, buffer: Buffer, cacheKey: string): Promise<void> {
  try {
    await fs.writeFile(path.resolve(cacheKeys[cacheKey], fileName), buffer);
  } catch ({ message }) {
    console.warn(`error caching image: "${fileName}". ${message}`);
  }
}

let hasWarned: boolean = false;

async function processImageAsync(
  size: AnySize,
  icon: Icon,
  publicPath: string,
  cacheKey: string
): Promise<{ manifestIcon: ManifestIcon; webpackAsset: WebpackAsset }> {
  const { width, height } = toSize(size);
  if (width <= 0 || height <= 0) {
    throw Error(`Failed to process image with invalid size: { width: ${width}, height: ${height}}`);
  }
  const mimeType = mime.getType(icon.src);
  if (!mimeType) {
    throw new Error(`Invalid mimeType for image with source: ${icon.src}`);
  }

  const dimensions = `${width}x${height}`;
  const fileName = `icon_${dimensions}.${mime.getExtension(mimeType)}`;

  let imageBuffer: Buffer | null = await getImageFromCacheAsync(fileName, cacheKey);
  if (!imageBuffer) {
    // Putting the warning here will prevent the warning from showing if all images were reused from the cache
    if (!hasWarned && !(await isAvailableAsync())) {
      hasWarned = true;
      // TODO: Bacon: Fallback to nodejs image resizing as native doesn't work in the host environment.
      console.log('ff', cacheKey, fileName, dimensions);
      console.log();
      console.log(
        chalk.bgYellow.black(
          `PWA Images: Using node to generate images. This is much slower than using native packages.`
        )
      );
      console.log(
        chalk.yellow(
          `- Optionally you can stop the process and try again after successfully running \`npm install -g sharp-cli\`.\n- If you are using \`expo-cli\` to build your project then you could use the \`--no-pwa\` flag to skip the PWA asset generation step entirely.`
        )
      );
    }
    imageBuffer = await getBufferWithMimeAsync(icon, mimeType, { width, height });
    await cacheImageAsync(fileName, imageBuffer, cacheKey);
  }

  const iconOutputDir = icon.destination ? joinURI(icon.destination, fileName) : fileName;
  const iconPublicUrl = joinURI(publicPath, iconOutputDir);

  return {
    manifestIcon: {
      src: iconPublicUrl,
      sizes: dimensions,
      type: mimeType,
    },
    webpackAsset: {
      output: iconOutputDir,
      url: iconPublicUrl,
      source: imageBuffer,
      size: imageBuffer.length,
      ios: icon.ios
        ? { valid: icon.ios, media: icon.media, size: dimensions, href: iconPublicUrl }
        : false,
      resizeMode: icon.resizeMode,
      color: icon.color,
    },
  };
}

function ensureValidMimeType(mimeType: string): ImageFormat {
  if (['input', 'jpeg', 'jpg', 'png', 'raw', 'tiff', 'webp'].includes(mimeType)) {
    return mimeType as ImageFormat;
  }
  return 'png';
}

async function resize(
  inputPath: string,
  mimeType: string,
  width: number,
  height: number,
  fit: ResizeMode = 'contain',
  background: string
): Promise<string | Buffer> {
  if (!(await isAvailableAsync())) {
    return await jimpResize(inputPath, mimeType, width, height, fit, background);
  }

  const format = ensureValidMimeType(mimeType.split('/')[1]);
  const outputPath = temporary.directory();

  try {
    await sharpAsync(
      {
        input: inputPath,
        output: outputPath,
        format,
      },
      [
        {
          operation: 'flatten',
          background,
        },
        {
          operation: 'resize',
          width,
          height,
          fit,
          background,
        },
      ]
    );

    return path.join(outputPath, path.basename(inputPath));
  } catch ({ message }) {
    throw new IconError(`It was not possible to generate splash screen '${inputPath}'. ${message}`);
  }
}

export function retrieveIcons(manifest: ManifestOptions): [Icon[], ManifestOptions] {
  // Remove these items so they aren't written to disk.
  const { startupImages, icons, ...config } = manifest;
  const parsedStartupImages = toArray(startupImages);

  let parsedIcons = toArray(icons);

  if (parsedStartupImages.length) {
    // TODO: Bacon: use all of the startup images
    const startupImage = parsedStartupImages[0];
    parsedIcons = [...parsedIcons, ...fromStartupImage(startupImage)];
  }

  const response: Icon[] = parsedIcons.map(icon => sanitizeIcon(icon));
  return [response, config];
}

// Calculate SHA256 Checksum value of a file based on its contents
function calculateHash(filePath: string): string {
  const contents = filePath.startsWith('http') ? filePath : fs.readFileSync(filePath);

  return crypto
    .createHash('sha256')
    .update(contents)
    .digest('hex');
}

// Create a hash key for caching the images between builds
function createCacheKey(icon: Icon): string {
  const hash = calculateHash(icon.src);
  return [hash, icon.resizeMode, icon.color].filter(Boolean).join('-');
}

const cacheKeys: { [key: string]: string } = {};

export async function parseIconsAsync(
  projectRoot: string,
  inputIcons: Icon[],
  publicPath: string
): Promise<{ icons?: ManifestIcon[]; assets?: WebpackAsset[] }> {
  if (!inputIcons.length) {
    return {};
  }

<<<<<<< HEAD
  if (!(await isAvailableAsync())) {
    // TODO: Bacon: Fallback to nodejs image resizing as native doesn't work in the host environment.
    console.log();
    console.log(
      chalk.bgRed.black(
        `PWA Error: It was not possible to generate the images for your progressive web app (splash screens and icons) because the host computer does not have \`sharp\` installed, and \`image-utils\` was unable to install it automatically.`
      )
    );
    console.log(
      chalk.red(
        `- You may stop the process and try again after successfully running \`npm install -g sharp\`.\n- If you are using \`expo-cli\` to build your project then you could use the \`--no-pwa\` flag to skip the PWA asset generation step entirely.`
      )
    );
    return {};
  }

=======
>>>>>>> f4837000
  const icons: ManifestIcon[] = [];
  const assets: WebpackAsset[] = [];

  let promises: Promise<any>[] = [];

  for (const icon of inputIcons) {
    const cacheKey = createCacheKey(icon);
    if (!(cacheKey in cacheKeys)) {
      cacheKeys[cacheKey] = await ensureCacheDirectory(projectRoot, cacheKey);
    }

    const { sizes } = icon;
    promises = [
      ...promises,
      ...sizes!.map(async size => {
        const { manifestIcon, webpackAsset } = await processImageAsync(
          size,
          icon,
          publicPath,
          cacheKey
        );
        icons.push(manifestIcon);
        assets.push(webpackAsset);
      }),
    ];
  }
  await Promise.all(promises);

  await clearUnusedCachesAsync(projectRoot);

  return {
    icons: sortByAttribute(icons, 'sizes'),
    // startupImages: icons.filter(({ isStartupImage }) => isStartupImage),
    assets: sortByAttribute(assets, 'output'),
  };
}

function sortByAttribute(arr: any[], key: string): any[] {
  return arr.filter(Boolean).sort((valueA, valueB) => {
    if (valueA[key] < valueB[key]) return -1;
    else if (valueA[key] > valueB[key]) return 1;
    return 0;
  });
}

async function clearUnusedCachesAsync(projectRoot: string): Promise<void> {
  // Clean up any old caches
  const cacheFolder = path.join(projectRoot, '.expo/web/cache/production/images');
  const currentCaches = fs.readdirSync(cacheFolder);

  if (!Array.isArray(currentCaches)) {
    console.warn('Failed to read the icon cache');
    return;
  }
  const deleteCachePromises: Promise<void>[] = [];
  for (const cache of currentCaches) {
    // skip hidden folders
    if (cache.startsWith('.')) {
      continue;
    }

    // delete
    if (!(cache in cacheKeys)) {
      deleteCachePromises.push(fs.remove(path.join(cacheFolder, cache)));
    }
  }

  await Promise.all(deleteCachePromises);
}<|MERGE_RESOLUTION|>--- conflicted
+++ resolved
@@ -281,25 +281,6 @@
     return {};
   }
 
-<<<<<<< HEAD
-  if (!(await isAvailableAsync())) {
-    // TODO: Bacon: Fallback to nodejs image resizing as native doesn't work in the host environment.
-    console.log();
-    console.log(
-      chalk.bgRed.black(
-        `PWA Error: It was not possible to generate the images for your progressive web app (splash screens and icons) because the host computer does not have \`sharp\` installed, and \`image-utils\` was unable to install it automatically.`
-      )
-    );
-    console.log(
-      chalk.red(
-        `- You may stop the process and try again after successfully running \`npm install -g sharp\`.\n- If you are using \`expo-cli\` to build your project then you could use the \`--no-pwa\` flag to skip the PWA asset generation step entirely.`
-      )
-    );
-    return {};
-  }
-
-=======
->>>>>>> f4837000
   const icons: ManifestIcon[] = [];
   const assets: WebpackAsset[] = [];
 
